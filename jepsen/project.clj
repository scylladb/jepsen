(defproject jepsen "0.0.4"
  :description "Call Me Maybe: Network Partitions in Practice"
  :dependencies [[org.clojure/clojure "1.6.0"]
                 [org.clojure/data.fressian "0.2.0"]
;                            :exclusions [org.fressian/fressian]]
                 [org.clojure/tools.logging "0.2.6"]
                 [clj-time "0.6.0"]
<<<<<<< HEAD
                 [knossos "0.2.1"
		 	  :exclusions [com.boundary/high-scale-lib]]
		 [com.boundary/high-scale-lib "1.0.6"]
                 [clj-ssh "0.5.7"]
=======
                 [knossos "0.2.2"]
                 [clj-ssh "0.5.11"]
>>>>>>> 1d069152
                 [gnuplot "0.1.0"]
                 [hiccup "1.0.5"]
                 [org.clojars.achim/multiset "0.1.0"]
                 [org.clojure/tools.cli "0.2.2"]
                 [myguidingstar/clansi "1.3.0"]
                 [byte-streams "0.1.4"]
                 [com.netflix.curator/curator-framework "1.3.3"
                  :exclusions [org.slf4j/slf4j-api
                               org.slf4j-log4j12
                               com.google.guava/guava]]]
  :classifiers [["rabbitmq" :rabbitmq]]
  :profiles {:consul {:source-paths ["consul/src"]
                      :test-paths   ["consul/test"]
                      :dependencies [[cheshire "5.4.0"]
                                     [clj-http "1.0.1"]
                                     [base64-clj "0.1.1"]]}
             :riak {:dependencies
                    [[com.basho.riak/riak-client "1.4.4"
                      :exclusions [com.fasterxml.jackson.core/jackson-core
                                   org.apache.httpcomponents/httpclient]]]
                    :source-paths ["riak/src"]
                    :test-paths ["riak/test"]}
             :rabbitmq {:dependencies
                        [[com.novemberain/langohr "2.7.1"
                          :exclusions [com.google.guava/guava]]]
                        :source-paths ["rabbitmq/src"]
                        :test-paths ["rabbitmq/test"]}
             :etcd {:dependencies
                    [[verschlimmbesserung "0.1.1"]]
                    :source-paths ["etcd/src"]
                    :test-paths ["etcd/test"]}
             :datomic {:dependencies
                       [[com.datomic/datomic-pro "0.9.4707"
                         :exclusions [org.apache.httpcomponents/httpclient
                                      ; Why on earth is this a dep here? It
                                      ; causes circular dependencies with
                                      ; slf4j-log4j, which is ALSO a datomic
                                      ; dep via ZK...
                                      org.slf4j/log4j-over-slf4j
                                      ; Cool thanks for breaking my logging
                                      org.slf4j/slf4j-nop]]]
                       :source-paths ["datomic/src"]
                       :test-paths ["datomic/test"]}}
  :jvm-opts ["-Xmx32g" "-XX:+UseConcMarkSweepGC" "-XX:+UseParNewGC"
             "-XX:+CMSParallelRemarkEnabled" "-XX:+AggressiveOpts"
             "-XX:+UseFastAccessorMethods" "-server"])<|MERGE_RESOLUTION|>--- conflicted
+++ resolved
@@ -5,15 +5,8 @@
 ;                            :exclusions [org.fressian/fressian]]
                  [org.clojure/tools.logging "0.2.6"]
                  [clj-time "0.6.0"]
-<<<<<<< HEAD
-                 [knossos "0.2.1"
-		 	  :exclusions [com.boundary/high-scale-lib]]
-		 [com.boundary/high-scale-lib "1.0.6"]
-                 [clj-ssh "0.5.7"]
-=======
                  [knossos "0.2.2"]
                  [clj-ssh "0.5.11"]
->>>>>>> 1d069152
                  [gnuplot "0.1.0"]
                  [hiccup "1.0.5"]
                  [org.clojars.achim/multiset "0.1.0"]
