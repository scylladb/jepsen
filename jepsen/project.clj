<<<<<<< HEAD
(defproject jkni/jepsen "0.0.5-SNAPSHOT"
=======
(defproject jepsen "0.0.7-SNAPSHOT"
>>>>>>> e6da7764
  :description "Call Me Maybe: Network Partitions in Practice"
  :dependencies [[org.clojure/clojure "1.7.0"]
                 [org.clojure/data.fressian "0.2.0"]
                 [org.clojure/tools.logging "0.2.6"]
                 [clj-time "0.6.0"]
                 [knossos "0.2.2"]
                 [jkni/clj-ssh "0.5.12-SNAPSHOT"]
                 [gnuplot "0.1.0"]
                 [hiccup "1.0.5"]
                 [org.clojars.achim/multiset "0.1.0"]
<<<<<<< HEAD
                 [org.clojure/tools.cli "0.2.2"]
                 [myguidingstar/clansi "1.3.0"]
                 [byte-streams "0.1.4"]
                 [com.netflix.curator/curator-framework "1.3.3"
                  :exclusions [org.slf4j/slf4j-api
                               org.slf4j-log4j12
                               com.google.guava/guava]]
                 [fipp "0.6.2"]]
  :classifiers [["rabbitmq" :rabbitmq]]
  :profiles {:consul {:source-paths ["consul/src"]
                      :test-paths   ["consul/test"]
                      :dependencies [[cheshire "5.4.0"]
                                     [clj-http "1.0.1"]
                                     [base64-clj "0.1.1"]]}
             :riak {:dependencies
                    [[com.basho.riak/riak-client "1.4.4"
                      :exclusions [com.fasterxml.jackson.core/jackson-core
                                   org.apache.httpcomponents/httpclient]]]
                    :source-paths ["riak/src"]
                    :test-paths ["riak/test"]}
             :rabbitmq {:dependencies
                        [[com.novemberain/langohr "2.7.1"
                          :exclusions [com.google.guava/guava]]]
                        :source-paths ["rabbitmq/src"]
                        :test-paths ["rabbitmq/test"]}
             :etcd {:dependencies
                    [[verschlimmbesserung "0.1.1"]]
                    :source-paths ["etcd/src"]
                    :test-paths ["etcd/test"]}
             :datomic {:dependencies
                       [[com.datomic/datomic-pro "0.9.4707"
                         :exclusions [org.apache.httpcomponents/httpclient
                                      ; Why on earth is this a dep here? It
                                      ; causes circular dependencies with
                                      ; slf4j-log4j, which is ALSO a datomic
                                      ; dep via ZK...
                                      org.slf4j/log4j-over-slf4j
                                      ; Cool thanks for breaking my logging
                                      org.slf4j/slf4j-nop]]]
                       :source-paths ["datomic/src"]
                       :test-paths ["datomic/test"]}}
=======
                 [byte-streams "0.1.4"]]
>>>>>>> e6da7764
  :jvm-opts ["-Xmx32g" "-XX:+UseConcMarkSweepGC" "-XX:+UseParNewGC"
             "-XX:+CMSParallelRemarkEnabled" "-XX:+AggressiveOpts"
             "-XX:+UseFastAccessorMethods" "-server"])<|MERGE_RESOLUTION|>--- conflicted
+++ resolved
@@ -1,8 +1,4 @@
-<<<<<<< HEAD
-(defproject jkni/jepsen "0.0.5-SNAPSHOT"
-=======
-(defproject jepsen "0.0.7-SNAPSHOT"
->>>>>>> e6da7764
+(defproject jkni/jepsen "0.0.7-SNAPSHOT"
   :description "Call Me Maybe: Network Partitions in Practice"
   :dependencies [[org.clojure/clojure "1.7.0"]
                  [org.clojure/data.fressian "0.2.0"]
@@ -13,51 +9,8 @@
                  [gnuplot "0.1.0"]
                  [hiccup "1.0.5"]
                  [org.clojars.achim/multiset "0.1.0"]
-<<<<<<< HEAD
-                 [org.clojure/tools.cli "0.2.2"]
-                 [myguidingstar/clansi "1.3.0"]
-                 [byte-streams "0.1.4"]
-                 [com.netflix.curator/curator-framework "1.3.3"
-                  :exclusions [org.slf4j/slf4j-api
-                               org.slf4j-log4j12
-                               com.google.guava/guava]]
-                 [fipp "0.6.2"]]
-  :classifiers [["rabbitmq" :rabbitmq]]
-  :profiles {:consul {:source-paths ["consul/src"]
-                      :test-paths   ["consul/test"]
-                      :dependencies [[cheshire "5.4.0"]
-                                     [clj-http "1.0.1"]
-                                     [base64-clj "0.1.1"]]}
-             :riak {:dependencies
-                    [[com.basho.riak/riak-client "1.4.4"
-                      :exclusions [com.fasterxml.jackson.core/jackson-core
-                                   org.apache.httpcomponents/httpclient]]]
-                    :source-paths ["riak/src"]
-                    :test-paths ["riak/test"]}
-             :rabbitmq {:dependencies
-                        [[com.novemberain/langohr "2.7.1"
-                          :exclusions [com.google.guava/guava]]]
-                        :source-paths ["rabbitmq/src"]
-                        :test-paths ["rabbitmq/test"]}
-             :etcd {:dependencies
-                    [[verschlimmbesserung "0.1.1"]]
-                    :source-paths ["etcd/src"]
-                    :test-paths ["etcd/test"]}
-             :datomic {:dependencies
-                       [[com.datomic/datomic-pro "0.9.4707"
-                         :exclusions [org.apache.httpcomponents/httpclient
-                                      ; Why on earth is this a dep here? It
-                                      ; causes circular dependencies with
-                                      ; slf4j-log4j, which is ALSO a datomic
-                                      ; dep via ZK...
-                                      org.slf4j/log4j-over-slf4j
-                                      ; Cool thanks for breaking my logging
-                                      org.slf4j/slf4j-nop]]]
-                       :source-paths ["datomic/src"]
-                       :test-paths ["datomic/test"]}}
-=======
+                 [fipp "0.6.2"]
                  [byte-streams "0.1.4"]]
->>>>>>> e6da7764
   :jvm-opts ["-Xmx32g" "-XX:+UseConcMarkSweepGC" "-XX:+UseParNewGC"
              "-XX:+CMSParallelRemarkEnabled" "-XX:+AggressiveOpts"
              "-XX:+UseFastAccessorMethods" "-server"])