--- conflicted
+++ resolved
@@ -133,48 +133,6 @@
               (conj-op! test op)
 
               (recur
-<<<<<<< HEAD
-               (try
-                                        ; Evaluate operation
-                 (let [completion (-> (client/invoke! client test op)
-                                      (assoc :time (relative-time-nanos)))]
-                   (util/log-op completion)
-
-                                        ; Sanity check
-                   (assert (= (:process op) (:process completion)))
-                   (assert (= (:f op)       (:f completion)))
-
-                                        ; Log completion
-                   (conj-op! test completion)
-
-                   (if (or (knossos/ok? completion) (knossos/fail? completion))
-                                        ; The process is now free to attempt another execution.
-                     process
-                                        ; Process hung; move on
-                     (+ process (count (:nodes test)))))
-
-                 (catch Throwable t
-                                        ; At this point all bets are off. If the client or network
-                                        ; or DB crashed before doing anything; this operation won't
-                                        ; be a part of the history. On the other hand, the DB may
-                                        ; have applied this operation and we *don't know* about it;
-                                        ; e.g.  because of timeout.
-                                        ;
-                                        ; This process is effectively hung; it can not initiate a
-                                        ; new operation without violating the single-threaded
-                                        ; process constraint. We cycle to a new process identifier,
-                                        ; and leave the invocation uncompleted in the history.
-                   (conj-op! test (assoc op
-                                         :type :info
-                                         :time  (relative-time-nanos)
-                                         :value (str "indeterminate: "
-                                                     (if (.getCause t)
-                                                       (.. t getCause
-                                                           getMessage)
-                                                       (.getMessage t)))))
-                   (warn t "Process" process "indeterminate")
-                   (+ process (count (:nodes test)))))))))
-=======
                 (try
                   ; Evaluate operation
                   (let [completion (-> (client/invoke! client test op)
@@ -215,7 +173,6 @@
                                                         (.getMessage t)))))
                     (warn t "Process" process "indeterminate")
                     (+ process (:concurrency test))))))))
->>>>>>> e6da7764
         (info "Worker" process "done")))))
 
 (defn conductor-worker
@@ -355,14 +312,6 @@
   "Logs info about the results of a test to stdout, and returns test."
   [test]
   (info (str
-<<<<<<< HEAD
-         (if (:valid? (:results test))
-           "Everything looks good! ヽ(‘ー`)ノ"
-           "Analysis invalid! (ﾉಥ益ಥ）ﾉ ┻━┻")
-         "\n\n"
-         (with-out-str
-           (pprint (:results test)))))
-=======
           (if (:valid? (:results test))
             "Everything looks good! ヽ(‘ー`)ノ"
             "Analysis invalid! (ﾉಥ益ಥ）ﾉ ┻━┻")
@@ -371,7 +320,6 @@
             (pprint (:results test)))
           (when (:error (:results test))
             (str "\n\n" (:error (:results test))))))
->>>>>>> e6da7764
   test)
 
 (defn run!
@@ -423,59 +371,6 @@
      the history
     - This generates the final report"
   [test]
-<<<<<<< HEAD
-  (log-results (with-thread-name "jepsen test runner"
-                 (let [test (assoc test
-                                        ; Initialization time
-                                   :start-time (util/local-time)
-
-                                        ; Synchronization point for nodes
-                                   :barrier (CyclicBarrier. (count (:nodes test)))
-                                        ; Currently running histories
-                                   :active-histories (atom #{}))]
-
-                                        ; Open SSH conns
-                   (control/with-ssh (:ssh test)
-                     (with-resources [sessions (bound-fn* control/session) control/disconnect
-                                      (:nodes test)]
-
-                                        ; Index sessions by node name and add to test
-                       (let [test (->> sessions
-                                       (map vector (:nodes test))
-                                       (into {})
-                                       (assoc test :sessions))]
-
-                                        ; Setup
-                         (with-os test
-                           (with-db test
-                             (binding [generator/*threads*
-                                       (into (-> test :conductors keys)
-                                             (range (count (:nodes test))))]
-                               (util/with-relative-time
-                                 (with-conductors test
-                                        ; Run a single case
-                                   (let [test (assoc test :history (run-case! test))
-                                        ; Remove state
-                                         test (dissoc test
-                                                      :barrier
-                                                      :active-histories
-                                                      :sessions)]
-
-                                     (info "Run complete, writing")
-
-                                     (when (:name test) (store/save! test))
-
-                                     (info "Analyzing")
-                                     (let [test (assoc test :results (checker/check-safe
-                                                                      (:checker test)
-                                                                      test
-                                                                      (:model test)
-                                                                      (:history test)))]
-
-                                       (info "Analysis complete")
-                                       (when (:name test) (store/save! test))
-                                       test))))))))))))))
-=======
   (log-results
     (with-thread-name "jepsen test runner"
       (let [test (assoc test
@@ -511,10 +406,11 @@
               (with-os test
                 (with-db test
                   (binding [generator/*threads*
-                            (cons :nemesis (range (:concurrency test)))]
+                            ; TODO: handle old style of just one nemesis
+                            (into (-> test :conductors keys)
+                                  (range (:concurrency test)))]
                     (util/with-relative-time
-                      (with-nemesis test
-
+                      (with-conductors test
                         ; Run a single case
                         (let [test (assoc test :history (run-case! test))
                               ; Remove state
@@ -535,5 +431,4 @@
 
                             (info "Analysis complete")
                             (when (:name test) (store/save! test))
-                          test))))))))))))))
->>>>>>> e6da7764
+                          test))))))))))))))