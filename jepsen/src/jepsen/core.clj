(ns jepsen.core
  "Entry point for all Jepsen tests. Coordinates the setup of servers, running
  tests, creating and resolving failures, and interpreting results.

  Jepsen tests a system by running a set of singlethreaded *processes*, each
  representing a single client in the system, a special *nemesis* process, which
  induces failures across the cluster, and a special *conductor* process which
  induces lifecycle changes in the cluster. Processes choose operations to
  perform based on a *generator*. Each process uses a *client* to apply the
  operation to the distributed system, and records the invocation and completion
  of that operation in the *history* for the test. When the test is complete, a
  *checker* analyzes the history to see if it made sense.

  Jepsen automates the setup and teardown of the environment and distributed
  system by using an *OS* and *client* respectively. See `run!` for details."
  (:use     clojure.tools.logging)
  (:require [clojure.stacktrace :as trace]
            [clojure.string :as str]
            [clojure.pprint :refer [pprint]]
            [knossos.core :as knossos]
            [jepsen.util :as util :refer [with-thread-name
                                          relative-time-nanos]]
            [jepsen.os :as os]
            [jepsen.db :as db]
            [jepsen.control :as control]
            [jepsen.generator :as generator]
            [jepsen.checker :as checker]
            [jepsen.client :as client]
            [jepsen.store :as store])
  (:import (java.util.concurrent CyclicBarrier)))

(defn synchronize
  "A synchronization primitive for tests. When invoked, blocks until all
  nodes have arrived at the same point."
  [test]
  (.await ^CyclicBarrier (:barrier test)))

(defn conj-op!
  "Add an operation to a tests's history, and returns the operation."
  [test op]
  (swap! (:history test) conj op)
  op)

(defn primary
  "Given a test, returns the primary node."
  [test]
  (first (:nodes test)))

(defn fcatch
  "Takes a function and returns a version of it which returns, rather than
  throws, exceptions."
  [f]
  (fn wrapper [& args]
    (try (apply f args)
         (catch Exception e e))))

(defmacro with-resources
  "Takes a four-part binding vector: a symbol to bind resources to, a function
  to start a resource, a function to stop a resource, and a sequence of
  resources. Then takes a body. Starts resources in parallel, evaluates body,
  and ensures all resources are correctly closed in the event of an error."
  [[sym start stop resources] & body]
  ; Start resources in parallel
  `(let [~sym (doall (pmap (fcatch ~start) ~resources))]
     (when-let [ex# (some #(when (instance? Exception %) %) ~sym)]
       ; One of the resources threw instead of succeeding; shut down all which
       ; started OK and throw.
       (->> ~sym
            (remove (partial instance? Exception))
            (pmap (fcatch ~stop))
            dorun)
       (throw ex#))

     ; Run body
     (try ~@body
       (finally
         ; Clean up resources
         (dorun (pmap (fcatch ~stop) ~sym))))))

(defn on-nodes
  "Given a test, evaluates (f test node) in parallel on each node, with that
  node's SSH connection bound."
  [test f]
  (dorun (pmap (fn [[node session]]
                 (control/with-session node session
                   (f test node)))
               (:sessions test))))

(defmacro with-os
  "Wraps body in OS setup and teardown."
  [test & body]
  `(try
     (on-nodes ~test (partial os/setup! (:os ~test)))
     ~@body
     (finally
       (on-nodes ~test (partial os/teardown! (:os ~test))))))

(defn setup-primary!
  "Given a test, sets up the database primary, if the DB supports it."
  [test]
  (when (satisfies? db/Primary (:db test))
    (let [p (primary test)]
      (control/with-session p (get-in test [:sessions p])
        (db/setup-primary! (:db test) test p)))))

(defmacro with-db
  "Wraps body in DB setup and teardown."
  [test & body]
  `(try
     (on-nodes ~test (partial db/cycle! (:db ~test)))
     (setup-primary! ~test)

     ~@body
     (finally
       (on-nodes ~test (partial db/teardown! (:db ~test))))))

(defn worker
  "Spawns a future to execute a particular process in the history."
  [test process client]
  (let [gen (:generator test)]
    (future
      (with-thread-name (str "jepsen worker " process)
        (info "Worker" process "starting")
        (loop [process process]
          ; Obtain an operation to execute
          (when-let [op (generator/op gen test process)]
            (let [op (assoc op
                            :process process
                            :time    (relative-time-nanos))]
              ; Log invocation
              (util/log-op op)
              (conj-op! test op)

              (recur
                (try
                  ; Evaluate operation
                  (let [completion (-> (client/invoke! client test op)
                                       (assoc :time (relative-time-nanos)))]
                    (util/log-op completion)

                    ; Sanity check
                    (assert (= (:process op) (:process completion)))
                    (assert (= (:f op)       (:f completion)))

                    ; Log completion
                    (conj-op! test completion)

                    (if (or (knossos/ok? completion) (knossos/fail? completion))
                      ; The process is now free to attempt another execution.
                      process
                      ; Process hung; move on
                      (+ process (count (:nodes test)))))

                  (catch Throwable t
                    ; At this point all bets are off. If the client or network
                    ; or DB crashed before doing anything; this operation won't
                    ; be a part of the history. On the other hand, the DB may
                    ; have applied this operation and we *don't know* about it;
                    ; e.g.  because of timeout.
                    ;
                    ; This process is effectively hung; it can not initiate a
                    ; new operation without violating the single-threaded
                    ; process constraint. We cycle to a new process identifier,
                    ; and leave the invocation uncompleted in the history.
                    (conj-op! test (assoc op
                                          :type :info
                                          :time  (relative-time-nanos)
                                          :value (str "indeterminate: "
                                                      (if (.getCause t)
                                                        (.. t getCause
                                                            getMessage)
                                                        (.getMessage t)))))
                    (warn t "Process" process "indeterminate")
                    (+ process (count (:nodes test)))))))))
        (info "Worker" process "done")))))

(defn conductor-worker
  "Starts a thread that runs a client which draws cluster-affecting events
  from the generator and evaluates them. Returns a future."
  [test client type]
  (let [gen       (:generator        test)
        histories (:active-histories test)]
    (future
      (with-thread-name (str "jepsen " type)
        (loop []
          (when-let [op (generator/op gen test type)]
            (let [op (assoc op
                            :process type
                            :time    (relative-time-nanos))]
              ; Log invocation in all histories of all currently running cases
              (doseq [history @histories]
                (swap! history conj op))

              (try
                (util/log-op op)
                (let [completion (-> (client/invoke! client test op)
                                     (assoc :time (relative-time-nanos)))]
                  (util/log-op completion)

                  ; Conductor workers are not allowed to affect the model
                  (assert (= (:type op)    :info))
                  (assert (= (:f op)       (:f completion)))
                  (assert (= (:process op) (:process completion)))

                  ; Log completion in all histories of all currently running
                  ; cases
                  (doseq [history @histories]
                    (swap! history conj completion)))

                (catch Throwable t
                  (doseq [history @histories]
                    (swap! history conj (assoc op
                                               :time  (relative-time-nanos)
                                               :value (str "crashed: " t))))
                  (warn t type "crashed evaluating" op)))

              (recur))))
        (info type " done")))))

(defn launch-conductor
  "Creates a client for a conductor from a [name impl] vector and test and then
  starts the thread. Returns a [client future] vector."
  [test [name impl]]
  (let [client (client/setup! impl test nil)]
    [client (conductor-worker test client name)]))

(defmacro with-conductors
  "Sets up conductors, starts conductor worker threads, evaluates body, waits
  for conductor completions, and tears down conductors."
  [test & body]
  ; Initialize conductors
  `(let [client-worker-pairs# (doall (map (partial launch-conductor ~test)
                                          (-> ~test :conductors)))
         workers# (map second client-worker-pairs#)
         clients# (map first client-worker-pairs#)]
     (try
       (let [result# ~@body]
         (doseq [w# workers#] (deref w#))
         result#)
       (finally
         (doseq [c# clients#] (client/teardown! c# ~test))))))

(defn snarf-logs!
  "Downloads logs for a test."
  [test]
  ; Download logs
  (when (satisfies? db/LogFiles (:db test))
    (info "Snarfing log files")
    (on-nodes test
              (fn [test node]
                (let [full-paths (db/log-files (:db test) test node)
                      ; A map of full paths to short paths
                      paths      (->> full-paths
                                      (map #(str/split % #"/"))
                                      util/drop-common-proper-prefix
                                      (map (partial str/join "/"))
                                      (zipmap full-paths))]
                  (doseq [[remote local] paths]
                    (info "downloading" remote "to" local)
                    (control/download
                      remote
                      (.getCanonicalPath
                        (store/path! test (name node)
                                     ; strip leading /
                                     (str/replace local #"^/" "")))
                      ; broken
                      ; :recursive true
                      ; :preserve true
                      )))))))

(defn run-case!
  "Spawns clients, runs a single test case, snarf the logs, and returns that
  case's history."
  [test]
  (let [history (atom [])
        test    (assoc test :history history)]

    ; Register history with test's active set.
    (swap! (:active-histories test) conj history)

    ; Initialize clients
    (with-resources [clients
                     #(client/setup! (:client test) test %) ; Specialize to node
                     #(client/teardown! % test)
                     (:nodes test)]

      ; Begin workload
      (let [workers (mapv (partial worker test)
                          (iterate inc 0) ; PIDs
                          clients)]       ; Clients

        ; Wait for workers to complete
        (dorun (map deref workers))

        ; Download logs
        (snarf-logs! test)

        ; Unregister our history
        (swap! (:active-histories test) disj history)

        @history))))

(defn log-results
  "Logs info about the results of a test to stdout, and returns test."
  [test]
  (info (str
          (if (:valid? (:results test))
            "Everything looks good! ヽ(‘ー`)ノ"
            "Analysis invalid! (ﾉಥ益ಥ）ﾉ ┻━┻")
          "\n\n"
          (with-out-str
            (pprint (:results test)))))
  test)

(defn run!
  "Runs a test. Tests are maps containing

  :nodes      A sequence of string node names involved in the test.
  :ssh        SSH credential information: a map containing...
    :username           The username to connect with   (root)
    :password           The password to use
    :port               SSH listening port (22)
    :private-key-path   A path to an SSH identity file (~/.ssh/id_rsa)
    :strict-host-key-checking  Whether or not to verify host keys
  :os         The operating system; given by the OS protocol
  :db         The database to configure: given by the DB protocol
  :client     A client for the database
  :conductors A map from client names to clients for conducting
  :generator  A generator of operations to apply to the DB
  :model      The model used to verify the history is correct
  :checker    Verifies that the history is valid
  :log-files  A list of paths to logfiles/dirs which should be captured at
              the end of the test.

  Tests proceed like so:

  1. Setup the operating system

  2. Try to teardown, then setup the database
    - If the DB supports the Primary protocol, also perform the Primary setup
      on the first node.

  3. Create the conductors

  4. Fork the client into one client for each node

  5. Fork a thread for each client, each of which requests operations from
     the generator until the generator returns nil
    - Each operation is appended to the operation history
    - The client executes the operation and returns a vector of history elements
      - which are appended to the operation history

  6. Capture log files

  7. Teardown the database

  8. Teardown the operating system

  9. When the generator is finished, invoke the checker with the model and
     the history
    - This generates the final report"
  [test]
<<<<<<< HEAD
  (with-thread-name "jepsen test runner"
    (let [test (assoc test
                      ; Initialization time
                      :start-time (util/local-time)

                      ; Synchronization point for nodes
                      :barrier (CyclicBarrier. (count (:nodes test)))
                      ; Currently running histories
                      :active-histories (atom #{}))]

      ; Open SSH conns
      (control/with-ssh (:ssh test)
        (with-resources [sessions (bound-fn* control/session) control/disconnect
                         (:nodes test)]

          ; Index sessions by node name and add to test
          (let [test (->> sessions
                          (map vector (:nodes test))
                          (into {})
                          (assoc test :sessions))]

            ; Setup
            (with-os test
              (with-db test
                (binding [generator/*threads*
                          (into (-> test :conductors keys)
                                (range (count (:nodes test))))]
                  (util/with-relative-time
                    (with-conductors test
                      ; Run a single case
                      (let [test (assoc test :history (run-case! test))
                            ; Remove state
                            test (dissoc test
                                         :barrier
                                         :active-histories
                                         :sessions)]

                        (info "Run complete, writing")

                        (when (:name test) (store/save! test))

                        (info "Analyzing")
                        (let [test (assoc test :results (checker/check-safe
                                                          (:checker test)
                                                          test
                                                          (:model test)
                                                          (:history test)))]

                          (info "Analysis complete")
=======
  (log-results
    (with-thread-name "jepsen test runner"
      (let [test (assoc test
                        ; Initialization time
                        :start-time (util/local-time)

                        ; Synchronization point for nodes
                        :barrier (CyclicBarrier. (count (:nodes test)))
                        ; Currently running histories
                        :active-histories (atom #{}))]

        ; Open SSH conns
        (control/with-ssh (:ssh test)
          (with-resources [sessions
                           (bound-fn* control/session)
                           control/disconnect
                           (:nodes test)]

            ; Index sessions by node name and add to test
            (let [test (->> sessions
                            (map vector (:nodes test))
                            (into {})
                            (assoc test :sessions))]

              ; Setup
              (with-os test
                (with-db test
                  (binding [generator/*threads*
                            (cons :nemesis (range (count (:nodes test))))]
                    (util/with-relative-time
                      (with-nemesis test

                        ; Run a single case
                        (let [test (assoc test :history (run-case! test))
                              ; Remove state
                              test (dissoc test
                                           :barrier
                                           :active-histories
                                           :sessions)]

                          (info "Run complete, writing")
>>>>>>> 40f1ed1d
                          (when (:name test) (store/save! test))

                          (info "Analyzing")
                          (let [test (assoc test :results (checker/check-safe
                                                            (:checker test)
                                                            test
                                                            (:model test)
                                                            (:history test)))]

                            (info "Analysis complete")
                            (when (:name test) (store/save! test))
                          test))))))))))))))<|MERGE_RESOLUTION|>--- conflicted
+++ resolved
@@ -60,22 +60,22 @@
   resources. Then takes a body. Starts resources in parallel, evaluates body,
   and ensures all resources are correctly closed in the event of an error."
   [[sym start stop resources] & body]
-  ; Start resources in parallel
+                                        ; Start resources in parallel
   `(let [~sym (doall (pmap (fcatch ~start) ~resources))]
      (when-let [ex# (some #(when (instance? Exception %) %) ~sym)]
-       ; One of the resources threw instead of succeeding; shut down all which
-       ; started OK and throw.
+                                        ; One of the resources threw instead of succeeding; shut down all which
+                                        ; started OK and throw.
        (->> ~sym
             (remove (partial instance? Exception))
             (pmap (fcatch ~stop))
             dorun)
        (throw ex#))
 
-     ; Run body
+                                        ; Run body
      (try ~@body
-       (finally
-         ; Clean up resources
-         (dorun (pmap (fcatch ~stop) ~sym))))))
+          (finally
+                                        ; Clean up resources
+            (dorun (pmap (fcatch ~stop) ~sym))))))
 
 (defn on-nodes
   "Given a test, evaluates (f test node) in parallel on each node, with that
@@ -122,56 +122,56 @@
       (with-thread-name (str "jepsen worker " process)
         (info "Worker" process "starting")
         (loop [process process]
-          ; Obtain an operation to execute
+                                        ; Obtain an operation to execute
           (when-let [op (generator/op gen test process)]
             (let [op (assoc op
                             :process process
                             :time    (relative-time-nanos))]
-              ; Log invocation
+                                        ; Log invocation
               (util/log-op op)
               (conj-op! test op)
 
               (recur
-                (try
-                  ; Evaluate operation
-                  (let [completion (-> (client/invoke! client test op)
-                                       (assoc :time (relative-time-nanos)))]
-                    (util/log-op completion)
-
-                    ; Sanity check
-                    (assert (= (:process op) (:process completion)))
-                    (assert (= (:f op)       (:f completion)))
-
-                    ; Log completion
-                    (conj-op! test completion)
-
-                    (if (or (knossos/ok? completion) (knossos/fail? completion))
-                      ; The process is now free to attempt another execution.
-                      process
-                      ; Process hung; move on
-                      (+ process (count (:nodes test)))))
-
-                  (catch Throwable t
-                    ; At this point all bets are off. If the client or network
-                    ; or DB crashed before doing anything; this operation won't
-                    ; be a part of the history. On the other hand, the DB may
-                    ; have applied this operation and we *don't know* about it;
-                    ; e.g.  because of timeout.
-                    ;
-                    ; This process is effectively hung; it can not initiate a
-                    ; new operation without violating the single-threaded
-                    ; process constraint. We cycle to a new process identifier,
-                    ; and leave the invocation uncompleted in the history.
-                    (conj-op! test (assoc op
-                                          :type :info
-                                          :time  (relative-time-nanos)
-                                          :value (str "indeterminate: "
-                                                      (if (.getCause t)
-                                                        (.. t getCause
-                                                            getMessage)
-                                                        (.getMessage t)))))
-                    (warn t "Process" process "indeterminate")
-                    (+ process (count (:nodes test)))))))))
+               (try
+                                        ; Evaluate operation
+                 (let [completion (-> (client/invoke! client test op)
+                                      (assoc :time (relative-time-nanos)))]
+                   (util/log-op completion)
+
+                                        ; Sanity check
+                   (assert (= (:process op) (:process completion)))
+                   (assert (= (:f op)       (:f completion)))
+
+                                        ; Log completion
+                   (conj-op! test completion)
+
+                   (if (or (knossos/ok? completion) (knossos/fail? completion))
+                                        ; The process is now free to attempt another execution.
+                     process
+                                        ; Process hung; move on
+                     (+ process (count (:nodes test)))))
+
+                 (catch Throwable t
+                                        ; At this point all bets are off. If the client or network
+                                        ; or DB crashed before doing anything; this operation won't
+                                        ; be a part of the history. On the other hand, the DB may
+                                        ; have applied this operation and we *don't know* about it;
+                                        ; e.g.  because of timeout.
+                                        ;
+                                        ; This process is effectively hung; it can not initiate a
+                                        ; new operation without violating the single-threaded
+                                        ; process constraint. We cycle to a new process identifier,
+                                        ; and leave the invocation uncompleted in the history.
+                   (conj-op! test (assoc op
+                                         :type :info
+                                         :time  (relative-time-nanos)
+                                         :value (str "indeterminate: "
+                                                     (if (.getCause t)
+                                                       (.. t getCause
+                                                           getMessage)
+                                                       (.getMessage t)))))
+                   (warn t "Process" process "indeterminate")
+                   (+ process (count (:nodes test)))))))))
         (info "Worker" process "done")))))
 
 (defn conductor-worker
@@ -187,7 +187,7 @@
             (let [op (assoc op
                             :process type
                             :time    (relative-time-nanos))]
-              ; Log invocation in all histories of all currently running cases
+                                        ; Log invocation in all histories of all currently running cases
               (doseq [history @histories]
                 (swap! history conj op))
 
@@ -197,13 +197,13 @@
                                      (assoc :time (relative-time-nanos)))]
                   (util/log-op completion)
 
-                  ; Conductor workers are not allowed to affect the model
+                                        ; Conductor workers are not allowed to affect the model
                   (assert (= (:type op)    :info))
                   (assert (= (:f op)       (:f completion)))
                   (assert (= (:process op) (:process completion)))
 
-                  ; Log completion in all histories of all currently running
-                  ; cases
+                                        ; Log completion in all histories of all currently running
+                                        ; cases
                   (doseq [history @histories]
                     (swap! history conj completion)))
 
@@ -228,7 +228,7 @@
   "Sets up conductors, starts conductor worker threads, evaluates body, waits
   for conductor completions, and tears down conductors."
   [test & body]
-  ; Initialize conductors
+                                        ; Initialize conductors
   `(let [client-worker-pairs# (doall (map (partial launch-conductor ~test)
                                           (-> ~test :conductors)))
          workers# (map second client-worker-pairs#)
@@ -243,13 +243,13 @@
 (defn snarf-logs!
   "Downloads logs for a test."
   [test]
-  ; Download logs
+                                        ; Download logs
   (when (satisfies? db/LogFiles (:db test))
     (info "Snarfing log files")
     (on-nodes test
               (fn [test node]
                 (let [full-paths (db/log-files (:db test) test node)
-                      ; A map of full paths to short paths
+                                        ; A map of full paths to short paths
                       paths      (->> full-paths
                                       (map #(str/split % #"/"))
                                       util/drop-common-proper-prefix
@@ -258,15 +258,15 @@
                   (doseq [[remote local] paths]
                     (info "downloading" remote "to" local)
                     (control/download
-                      remote
-                      (.getCanonicalPath
-                        (store/path! test (name node)
-                                     ; strip leading /
-                                     (str/replace local #"^/" "")))
-                      ; broken
-                      ; :recursive true
-                      ; :preserve true
-                      )))))))
+                     remote
+                     (.getCanonicalPath
+                      (store/path! test (name node)
+                                        ; strip leading /
+                                   (str/replace local #"^/" "")))
+                                        ; broken
+                                        ; :recursive true
+                                        ; :preserve true
+                     )))))))
 
 (defn run-case!
   "Spawns clients, runs a single test case, snarf the logs, and returns that
@@ -275,27 +275,27 @@
   (let [history (atom [])
         test    (assoc test :history history)]
 
-    ; Register history with test's active set.
+                                        ; Register history with test's active set.
     (swap! (:active-histories test) conj history)
 
-    ; Initialize clients
+                                        ; Initialize clients
     (with-resources [clients
                      #(client/setup! (:client test) test %) ; Specialize to node
                      #(client/teardown! % test)
                      (:nodes test)]
 
-      ; Begin workload
+                                        ; Begin workload
       (let [workers (mapv (partial worker test)
                           (iterate inc 0) ; PIDs
                           clients)]       ; Clients
 
-        ; Wait for workers to complete
+                                        ; Wait for workers to complete
         (dorun (map deref workers))
 
-        ; Download logs
+                                        ; Download logs
         (snarf-logs! test)
 
-        ; Unregister our history
+                                        ; Unregister our history
         (swap! (:active-histories test) disj history)
 
         @history))))
@@ -304,12 +304,12 @@
   "Logs info about the results of a test to stdout, and returns test."
   [test]
   (info (str
-          (if (:valid? (:results test))
-            "Everything looks good! ヽ(‘ー`)ノ"
-            "Analysis invalid! (ﾉಥ益ಥ）ﾉ ┻━┻")
-          "\n\n"
-          (with-out-str
-            (pprint (:results test)))))
+         (if (:valid? (:results test))
+           "Everything looks good! ヽ(‘ー`)ノ"
+           "Analysis invalid! (ﾉಥ益ಥ）ﾉ ┻━┻")
+         "\n\n"
+         (with-out-str
+           (pprint (:results test)))))
   test)
 
 (defn run!
@@ -360,108 +360,54 @@
      the history
     - This generates the final report"
   [test]
-<<<<<<< HEAD
-  (with-thread-name "jepsen test runner"
-    (let [test (assoc test
-                      ; Initialization time
-                      :start-time (util/local-time)
-
-                      ; Synchronization point for nodes
-                      :barrier (CyclicBarrier. (count (:nodes test)))
-                      ; Currently running histories
-                      :active-histories (atom #{}))]
-
-      ; Open SSH conns
-      (control/with-ssh (:ssh test)
-        (with-resources [sessions (bound-fn* control/session) control/disconnect
-                         (:nodes test)]
-
-          ; Index sessions by node name and add to test
-          (let [test (->> sessions
-                          (map vector (:nodes test))
-                          (into {})
-                          (assoc test :sessions))]
-
-            ; Setup
-            (with-os test
-              (with-db test
-                (binding [generator/*threads*
-                          (into (-> test :conductors keys)
-                                (range (count (:nodes test))))]
-                  (util/with-relative-time
-                    (with-conductors test
-                      ; Run a single case
-                      (let [test (assoc test :history (run-case! test))
-                            ; Remove state
-                            test (dissoc test
-                                         :barrier
-                                         :active-histories
-                                         :sessions)]
-
-                        (info "Run complete, writing")
-
-                        (when (:name test) (store/save! test))
-
-                        (info "Analyzing")
-                        (let [test (assoc test :results (checker/check-safe
-                                                          (:checker test)
-                                                          test
-                                                          (:model test)
-                                                          (:history test)))]
-
-                          (info "Analysis complete")
-=======
-  (log-results
-    (with-thread-name "jepsen test runner"
-      (let [test (assoc test
-                        ; Initialization time
-                        :start-time (util/local-time)
-
-                        ; Synchronization point for nodes
-                        :barrier (CyclicBarrier. (count (:nodes test)))
-                        ; Currently running histories
-                        :active-histories (atom #{}))]
-
-        ; Open SSH conns
-        (control/with-ssh (:ssh test)
-          (with-resources [sessions
-                           (bound-fn* control/session)
-                           control/disconnect
-                           (:nodes test)]
-
-            ; Index sessions by node name and add to test
-            (let [test (->> sessions
-                            (map vector (:nodes test))
-                            (into {})
-                            (assoc test :sessions))]
-
-              ; Setup
-              (with-os test
-                (with-db test
-                  (binding [generator/*threads*
-                            (cons :nemesis (range (count (:nodes test))))]
-                    (util/with-relative-time
-                      (with-nemesis test
-
-                        ; Run a single case
-                        (let [test (assoc test :history (run-case! test))
-                              ; Remove state
-                              test (dissoc test
-                                           :barrier
-                                           :active-histories
-                                           :sessions)]
-
-                          (info "Run complete, writing")
->>>>>>> 40f1ed1d
-                          (when (:name test) (store/save! test))
-
-                          (info "Analyzing")
-                          (let [test (assoc test :results (checker/check-safe
-                                                            (:checker test)
-                                                            test
-                                                            (:model test)
-                                                            (:history test)))]
-
-                            (info "Analysis complete")
-                            (when (:name test) (store/save! test))
-                          test))))))))))))))+  (log-results (with-thread-name "jepsen test runner"
+                 (let [test (assoc test
+                                        ; Initialization time
+                                   :start-time (util/local-time)
+
+                                        ; Synchronization point for nodes
+                                   :barrier (CyclicBarrier. (count (:nodes test)))
+                                        ; Currently running histories
+                                   :active-histories (atom #{}))]
+
+                                        ; Open SSH conns
+                   (control/with-ssh (:ssh test)
+                     (with-resources [sessions (bound-fn* control/session) control/disconnect
+                                      (:nodes test)]
+
+                                        ; Index sessions by node name and add to test
+                       (let [test (->> sessions
+                                       (map vector (:nodes test))
+                                       (into {})
+                                       (assoc test :sessions))]
+
+                                        ; Setup
+                         (with-os test
+                           (with-db test
+                             (binding [generator/*threads*
+                                       (into (-> test :conductors keys)
+                                             (range (count (:nodes test))))]
+                               (util/with-relative-time
+                                 (with-conductors test
+                                        ; Run a single case
+                                   (let [test (assoc test :history (run-case! test))
+                                        ; Remove state
+                                         test (dissoc test
+                                                      :barrier
+                                                      :active-histories
+                                                      :sessions)]
+
+                                     (info "Run complete, writing")
+
+                                     (when (:name test) (store/save! test))
+
+                                     (info "Analyzing")
+                                     (let [test (assoc test :results (checker/check-safe
+                                                                      (:checker test)
+                                                                      test
+                                                                      (:model test)
+                                                                      (:history test)))]
+
+                                       (info "Analysis complete")
+                                       (when (:name test) (store/save! test))
+                                       test))))))))))))))