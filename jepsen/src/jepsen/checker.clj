--- conflicted
+++ resolved
@@ -818,7 +818,6 @@
        (let [o (merge opts c-opts)]
          (perf/rate-graph! test history o)
          {:valid? true})))))
-<<<<<<< HEAD
 
 (defn perf
   "Composes various performance statistics. Checker options take precedence over
@@ -882,23 +881,4 @@
                                               (partial remove (partial = (:v (:value op)))))
                      (assoc confirmed (:k (:value op)) (:v (:value op))))
 
-              (recur history reads possible confirmed))))))))
-=======
-
-(defn perf
-  "Composes various performance statistics. Checker options take precedence over
-  those passed in with this constructor."
-  ([]
-   (perf {}))
-  ([opts]
-   (compose {:latency-graph (latency-graph opts)
-             :rate-graph    (rate-graph opts)})))
-
-(defn clock-plot
-  "Plots clock offsets on all nodes"
-  []
-  (reify Checker
-    (check [_ test history opts]
-      (clock/plot! test history opts)
-      {:valid? true})))
->>>>>>> e8a2bda9
+              (recur history reads possible confirmed))))))))