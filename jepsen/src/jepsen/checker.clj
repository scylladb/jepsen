--- conflicted
+++ resolved
@@ -234,7 +234,7 @@
 
   When testing Cassandra, we know a :fail increment did not occur, so we should
   decrement the counter by the appropriate amount.
-  
+
   Returns a map:
 
   {:valid?              Whether the counter remained within bounds
@@ -308,23 +308,7 @@
                          (into {}))]
         (assoc results :valid? (every? :valid? (vals results)))))))
 
-(defn latency-graph-no-quantiles
-  [history->latency-fn]
-  (reify Checker
-    (check [_ test model history]
-      (latency/point-graph! test history history->latency-fn)
-      {:valid? true})))
-
 (defn latency-graph
-<<<<<<< HEAD
-  "Spits out graphs of latency to store/.../latency.png."
-  [history->latency-fn]
-  (reify Checker
-    (check [_ test model history]
-      (latency/point-graph! test history history->latency-fn)
-      (latency/quantiles-graph! test history history->latency-fn)
-      {:valid? true})))
-=======
   "Spits out graphs of latencies."
   []
   (reify Checker
@@ -345,5 +329,4 @@
   "Assorted performance statistics"
   []
   (compose {:latency-graph (latency-graph)
-            :rate-graph    (rate-graph)}))
->>>>>>> e6da7764
+            :rate-graph    (rate-graph)}))