--- conflicted
+++ resolved
@@ -105,19 +105,10 @@
   ([test & args]
    (apply io/file (path test) args)))
 
-<<<<<<< HEAD
-(defn save!
-  "Writes a test to disk. Returns test."
-  [test]
-  (let [test (dissoc test :db :os :net :client :checker :nemesis :generator :model
-                     :bootstrap :decommission :conductors)
-        path (path test)]
-=======
 (defn ^File path!
   "Like path, but ensures the path's containing directories exist."
   [& args]
   (let [path (apply path args)]
->>>>>>> 40f1ed1d
     (io/make-parents path)
     path))
 
@@ -134,7 +125,7 @@
 
 (def nonserializable-keys
   "What keys in a test can't be serialized to disk?"
-  [:db :os :net :client :checker :nemesis :generator :model])
+  [:db :os :net :client :checker :nemesis :generator :model :bootstrap :decommission :conductors])
 
 (defn load
   "Loads a specific test by name and time."
